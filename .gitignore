--- conflicted
+++ resolved
@@ -187,10 +187,7 @@
 
 # Local vLLM clone
 # vllm/
-<<<<<<< HEAD
 *.sqlite
-=======
 *.sqlite
 
-cuda-samples/
->>>>>>> f1cec474
+cuda-samples/